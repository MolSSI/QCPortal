"""
Models for the REST interface
"""
import functools
import re
import warnings
from typing import Any, Dict, List, Optional, Tuple, Union

from pydantic import Field, constr, validator
from qcelemental.util import get_base_docs

from .common_models import KeywordSet, Molecule, ObjectId, ProtoModel
from .gridoptimization import GridOptimizationInput
from .records import ResultRecord
from .task_models import PriorityEnum, TaskRecord
from .torsiondrive import TorsionDriveInput

__all__ = [
    "ComputeResponse", "rest_model", "QueryStr", "QueryObjectId", "QueryProjection", "ResultResponse",
    "CollectionSubresourceGETResponseMeta"
]

### Utility functions

__rest_models = {}


def register_model(name: str, rest: str, body: ProtoModel, response: ProtoModel) -> None:
    """
    Registers a new REST model.

    Parameters
    ----------
    name : str
        A regular expression describing the rest endpoint.
    rest : str
        The REST endpoint type.
    body : ProtoModel
        The REST query body model.
    response : ProtoModel
        The REST query response model.

    """
    rest = rest.upper()

    if (name in __rest_models) and (rest in __rest_models[name]):
        raise KeyError(f"Model name {name} already registered.")

    if name not in __rest_models:
        __rest_models[name] = {}

    __rest_models[name][rest] = (body, response)


@functools.lru_cache(1000, typed=True)
def rest_model(resource: str, rest: str) -> Tuple[ProtoModel, ProtoModel]:
    """
    Acquires a REST Model.

    Parameters
    ----------
    resource : str
        The REST endpoint resource name.
    rest : str
        The REST endpoint type: GET, POST, PUT, DELETE

    Returns
    -------
    Tuple[ProtoModel, ProtoModel]
        The (body, response) models of the REST request.

    """
    rest = rest.upper()
    matches = []
    for model_re in __rest_models.keys():
        if re.fullmatch(model_re, resource):
            try:
                matches.append(__rest_models[model_re][rest])
            except KeyError:
                pass  # Could have different regexes for different endpoint types

    if len(matches) == 0:
        raise KeyError(f"REST Model for endpoint {resource} could not be found.")

    if len(matches) > 1:
        warnings.warn(
            f"Multiple REST models were matched for {rest} request at endpoint {resource}. "
            f"The following models will be used: {matches[0][0]}, {matches[0][1]}.", RuntimeWarning)

    return matches[0]


### Generic Types and Common Models

nullstr = constr(regex='null')

QueryStr = Optional[Union[List[str], str]]
QueryInt = Optional[Union[List[int], int]]
QueryObjectId = Optional[Union[List[ObjectId], ObjectId]]
QueryNullObjectId = Optional[Union[List[ObjectId], ObjectId, List[nullstr], nullstr]]
QueryProjection = Optional[List[str]]


class EmptyMeta(ProtoModel):
    """
    There is no metadata accepted, so an empty metadata is sent for completion.
    """


class ResponseMeta(ProtoModel):
    """
    Standard Fractal Server response metadata
    """
    errors: List[Tuple[str, str]] = Field(
        ..., description="A list of error pairs in the form of [(error type, error message), ...]")
    success: bool = Field(
        ...,
        description="Indicates if the passed information was successful in its duties. This is contextual to the "
        "data being passed in.")
    error_description: Union[str, bool] = Field(
        ...,
        description="Details about the error if ``success`` is ``False``, otherwise this is ``False`` in the event "
        "of no errors.")


class ResponseGETMeta(ResponseMeta):
    """
    Standard Fractal Server response metadata for GET/fetch type requests.
    """
    missing: List[str] = Field(..., description="The Id's of the objects which were not found in the database.")
    n_found: int = Field(
        ...,
        description="The number of entries which were already found in the database from the set which was provided.")


class ResponsePOSTMeta(ResponseMeta):
    """
    Standard Fractal Server response metadata for POST/add type requests.
    """
    n_inserted: int = Field(
        ...,
        description="The number of new objects amongst the inputs which did not exist already, and are now in the "
        "database.")
    duplicates: Union[List[str], List[Tuple[str, str]]] = Field(
        ...,
        description="The Ids of the objects which already exist in the database amongst the set which were passed in.")
    validation_errors: List[str] = Field(
        ..., description="All errors with validating submitted objects will be documented here.")


class QueryMeta(ProtoModel):
    """
    Standard Fractal Server metadata for Database queries containing pagination information
    """
    limit: Optional[int] = Field(None,
                                 description="Limit to the number of objects which can be returned with this query.")
    skip: int = Field(0, description="The number of records to skip on the query.")


class QueryMetaProjection(QueryMeta):
    """
    Fractal Server metadata for Database queries containing pagination information and query projection parameters
    """
    projection: QueryProjection = Field(
        None, description="Additional projection information to pass to the query. Expert-level object.")


class ComputeResponse(ProtoModel):
    """
    The response model from the Fractal Server when new Compute or Services are added.
    """
    ids: List[Optional[ObjectId]] = Field(..., description="The Id's of the records to be computed.")
    submitted: List[ObjectId] = Field(
        ..., description="The object Ids which were submitted as new entries to the database.")
    existing: List[ObjectId] = Field(..., description="The list of object Ids which already existed in the database.")

    def __str__(self) -> str:
        return f"ComputeResponse(nsubmitted={len(self.submitted)} nexisting={len(self.existing)})"

    def __repr__(self) -> str:
        return f"<{self}>"

    def merge(self, other: 'ComputeResponse') -> 'ComputeResponse':
        """Merges two ComputeResponse objects together. The first takes precedence and order is maintained.

        Parameters
        ----------
        other : ComputeResponse
            The compute response to merge

        Returns
        -------
        ComputeResponse
            The merged compute response
        """
        return ComputeResponse(ids=(self.ids + other.ids),
                               submitted=(self.submitted + other.submitted),
                               existing=(self.existing + other.existing))


common_docs = {
    EmptyMeta: str(get_base_docs(EmptyMeta)),
    ResponseMeta: str(get_base_docs(ResponseMeta)),
    ResponseGETMeta: str(get_base_docs(ResponseGETMeta)),
    ResponsePOSTMeta: str(get_base_docs(ResponsePOSTMeta)),
    QueryMeta: str(get_base_docs(QueryMeta)),
    QueryMetaProjection: str(get_base_docs(QueryMetaProjection)),
    ComputeResponse: str(get_base_docs(ComputeResponse)),
}

### Information


class InformationGETBody(ProtoModel):
    pass


class InformationGETResponse(ProtoModel):
    class Config(ProtoModel.Config):
        extra = "allow"


register_model("information", "GET", InformationGETBody, InformationGETResponse)

### KVStore


class KVStoreGETBody(ProtoModel):
    class Data(ProtoModel):
        id: QueryObjectId = Field(None, description="Id of the Key/Value Storage object to get.")

    meta: EmptyMeta = Field({}, description=common_docs[EmptyMeta])
    data: Data = Field(
        ..., description="Data of the KV Get field: consists of a dict for Id of the Key/Value object to fetch.")


class KVStoreGETResponse(ProtoModel):
    meta: ResponseGETMeta = Field(..., description=common_docs[ResponseGETMeta])
    data: Dict[str, Any] = Field(..., description="The entries of Key/Value object requested.")


register_model("kvstore", "GET", KVStoreGETBody, KVStoreGETResponse)

### Molecule response


class MoleculeGETBody(ProtoModel):
    class Data(ProtoModel):
        id: QueryObjectId = Field(None, description="Exact Id of the Molecule to fetch from the database.")
        molecule_hash: QueryStr = Field(
            None,
            description="Hash of the Molecule to search for in the database. Can be computed from the Molecule object "
            "directly without direct access to the Database itself.")
        molecular_formula: QueryStr = Field(
            None,
            description="Query is made based on simple molecular formula. This is based on just the formula itself and "
            "contains no connectivity information.")

    meta: QueryMeta = Field(QueryMeta(), description=common_docs[QueryMeta])
    data: Data = Field(
        ...,
        description="Data fields for a Molecule query."  # Because Data is internal, this may not document sufficiently
    )


class MoleculeGETResponse(ProtoModel):
    meta: ResponseGETMeta = Field(..., description=common_docs[ResponseGETMeta])
    data: List[Molecule] = Field(..., description="The List of Molecule objects found by the query.")


register_model("molecule", "GET", MoleculeGETBody, MoleculeGETResponse)


class MoleculePOSTBody(ProtoModel):
    meta: EmptyMeta = Field({}, description=common_docs[EmptyMeta])
    data: List[Molecule] = Field(..., description="A list of :class:`Molecule` objects to add to the Database.")


class MoleculePOSTResponse(ProtoModel):
    meta: ResponsePOSTMeta = Field(..., description=common_docs[ResponsePOSTMeta])
    data: List[ObjectId] = Field(
        ...,
        description="A list of Id's assigned to the Molecule objects passed in which serves as a unique identifier "
        "in the database. If the Molecule was already in the database, then the Id returned is its "
        "existing Id (entries are not duplicated).")


register_model("molecule", "POST", MoleculePOSTBody, MoleculePOSTResponse)

### Keywords


class KeywordGETBody(ProtoModel):
    class Data(ProtoModel):
        id: QueryObjectId = None
        hash_index: QueryStr = None

    meta: QueryMeta = Field(QueryMeta(), description=common_docs[QueryMeta])
    data: Data = Field(
        ...,
        description="The formal query for a Keyword fetch, contains ``id`` or ``hash_index`` for the object to fetch.")


class KeywordGETResponse(ProtoModel):
    meta: ResponseGETMeta = Field(..., description=common_docs[ResponseGETMeta])
    data: List[KeywordSet] = Field(
        ..., description="The :class:`KeywordSet` found from in the database based on the query.")


register_model("keyword", "GET", KeywordGETBody, KeywordGETResponse)


class KeywordPOSTBody(ProtoModel):
    meta: EmptyMeta = Field({},
                            description="There is no metadata with this, so an empty metadata is sent for completion.")
    data: List[KeywordSet] = Field(..., description="The list of :class:`KeywordSet` objects to add to the database.")


class KeywordPOSTResponse(ProtoModel):
    data: List[Optional[ObjectId]] = Field(
        ...,
        description="The Ids assigned to the added :class:`KeywordSet` objects. In the event of duplicates, the Id "
        "will be the one already found in the database.")
    meta: ResponsePOSTMeta = Field(..., description=common_docs[ResponsePOSTMeta])


register_model("keyword", "POST", KeywordPOSTBody, KeywordPOSTResponse)

### Collections


class CollectionGETBody(ProtoModel):
    class Data(ProtoModel):
        collection: str = Field(None,
                                description="The specific collection to look up as its identified in the database.")
        name: str = Field(None, description="The common name of the collection to look up.")

        @validator("collection")
        def cast_to_lower(cls, v):
            if v:
                v = v.lower()
            return v

    class Meta(ProtoModel):
<<<<<<< HEAD
        projection: QueryProjection = Schema(
=======
        projection: Dict[str, Any] = Field(
>>>>>>> 7af1db14
            None, description="Additional projection information to pass to the query. Expert-level object.")
        heavy: bool = Schema(True, description="Return large data such as entries and contributed values.")

    meta: Meta = Field(
        None,
        description="Additional metadata to make with the query. Collections can only have a ``projection`` key in its "
        "meta and therefore does not follow the standard GET metadata model.")
    data: Data = Field(..., description="Information about the Collection to search the database with.")


class CollectionGETResponse(ProtoModel):
    meta: ResponseGETMeta = Field(..., description=common_docs[ResponseGETMeta])
    data: List[Dict[str, Optional[Any]]] = Field(
        ..., description="The Collection objects returned by the server based on the query.")

    @validator("data")
    def ensure_collection_name_in_data_get_res(cls, v):
        for col in v:
            if "name" not in col or "collection" not in col:
                raise ValueError("Dicts in 'data' must have both 'collection' and 'name'")
        return v


register_model("collection", "GET", CollectionGETBody, CollectionGETResponse)


class CollectionPOSTBody(ProtoModel):
    class Meta(ProtoModel):
        overwrite: bool = Field(
            False,
            description="The existing Collection in the database will be updated if this is True, otherwise will "
            "remain unmodified if it already exists.")

    class Data(ProtoModel):
        id: str = Field(
            "local",  # Auto blocks overwriting in a socket
            description="The Id of the object to assign in the database. If 'local', then it will not overwrite "
            "existing keys. There should be very little reason to ever touch this.")
        collection: str = Field(
            ..., description="The specific identifier for this Collection as it will appear in database.")
        name: str = Field(..., description="The common name of this Collection.")

        class Config(ProtoModel.Config):
            extra = "allow"

        @validator("collection")
        def cast_to_lower(cls, v):
            return v.lower()

    meta: Meta = Field(
        Meta(),
        description="Metadata to specify how the Database should handle adding this Collection if it already exists. "
        "Metadata model for adding Collections can only accept ``overwrite`` as a key to choose to update "
        "existing Collections or not.")
    data: Data = Field(..., description="The data associated with this Collection to add to the database.")


class CollectionPOSTResponse(ProtoModel):
    data: Union[str, None] = Field(
        ...,
        description="The Id of the Collection uniquely pointing to it in the Database. If the Collection was not added "
        "(e.g. ``overwrite=False`` for existing Collection), then a None is returned.")
    meta: ResponsePOSTMeta = Field(..., description=common_docs[ResponsePOSTMeta])


register_model("collection", "POST", CollectionPOSTBody, CollectionPOSTResponse)

### Collection views


class CollectionSubresourceGETResponseMeta(ResponseMeta):
    """
    Response metadata for collection views functions.
    """
    msgpacked_cols: List[str] = Field(..., description="Names of columns which were serialized to msgpack-ext.")


class CollectionEntryGETBody(ProtoModel):
    class Data(ProtoModel):
        subset: QueryStr = Field(None,
                                 description="Not implemented. "
                                 "See qcfractal.interface.collections.dataset_view.DatasetView.get_entries")

    meta: EmptyMeta = Field(EmptyMeta(), description=common_docs[EmptyMeta])
    data: Data = Field(..., description="Information about which entries to return.")


class CollectionEntryGETResponse(ProtoModel):
    meta: CollectionSubresourceGETResponseMeta = Field(
        ..., description=str(get_base_docs(CollectionSubresourceGETResponseMeta)))
    data: Optional[bytes] = Field(..., description="Feather-serialized bytes representing a pandas DataFrame.")


register_model("collection/[0-9]+/entry", "GET", CollectionEntryGETBody, CollectionEntryGETResponse)


class CollectionMoleculeGETBody(ProtoModel):
    class Data(ProtoModel):
        indexes: List[int] = Field(None,
                                   description="List of molecule indexes to return (returned by get_entries). "
                                   "See qcfractal.interface.collections.dataset_view.DatasetView.get_molecules")

    meta: EmptyMeta = Field(EmptyMeta(), description=common_docs[EmptyMeta])
    data: Data = Field(..., description="Information about which molecules to return.")


class CollectionMoleculeGETResponse(ProtoModel):
    meta: CollectionSubresourceGETResponseMeta = Field(
        ..., description=str(get_base_docs(CollectionSubresourceGETResponseMeta)))
    data: Optional[bytes] = Field(..., description="Feather-serialized bytes representing a pandas DataFrame.")


register_model("collection/[0-9]+/molecule", "GET", CollectionMoleculeGETBody, CollectionMoleculeGETResponse)


class CollectionValueGETBody(ProtoModel):
    class Data(ProtoModel):
        class QueryData(ProtoModel):
            name: str
            driver: str
            native: bool

<<<<<<< HEAD
        queries: List[QueryData] = Schema(None,
                                          description="List of queries to match against values columns. "
                                          "See qcfractal.interface.collections.dataset_view.DatasetView.get_values")
        subset: QueryStr
=======
        queries: List[QueryData] = Field(None,
                                         description="List of queries to match against values columns. "
                                         "See qcfractal.interface.collections.dataset_view.DatasetView.get_values")
>>>>>>> 7af1db14

    meta: EmptyMeta = Field(EmptyMeta(), description=common_docs[EmptyMeta])
    data: Data = Field(..., description="Information about which values to return.")


class CollectionValueGETResponse(ProtoModel):
    class Data(ProtoModel):
        values: bytes = Field(..., description="Feather-serialized bytes representing a pandas DataFrame.")
        units: Dict[str, str] = Field(..., description="Units of value columns.")

    meta: CollectionSubresourceGETResponseMeta = Field(
        ..., description=str(get_base_docs(CollectionSubresourceGETResponseMeta)))
    data: Optional[Data] = Field(..., description="Values and units.")


register_model("collection/[0-9]+/value", "GET", CollectionValueGETBody, CollectionValueGETResponse)


class CollectionListGETBody(ProtoModel):
    class Data(ProtoModel):
        pass

    meta: EmptyMeta = Field(EmptyMeta(), description=common_docs[EmptyMeta])
    data: Data = Field(..., description="Empty for now.")


class CollectionListGETResponse(ProtoModel):
    meta: CollectionSubresourceGETResponseMeta = Field(
        ..., description=str(get_base_docs(CollectionSubresourceGETResponseMeta)))
    data: Optional[bytes] = Field(..., description="Feather-serialized bytes representing a pandas DataFrame.")


register_model("collection/[0-9]+/list", "GET", CollectionListGETBody, CollectionListGETResponse)

### Result


class ResultGETBody(ProtoModel):
    class Data(ProtoModel):
        id: QueryObjectId = Field(
            None,
            description="The exact Id to fetch from the database. If this is set as a search condition, there is no "
            "reason to set anything else as this will be unique in the database, if it exists.")
        task_id: QueryObjectId = Field(
            None,
            description="The exact Id of the task which carried out this Result's computation. If this is set as a "
            "search condition, there is no reason to set anything else as this will be unique in the "
            "database, if it exists. See also :class:`TaskRecord`.")

        program: QueryStr = Field(
            None,
            description="Results will be searched to match the quantum chemistry software which carried out the "
            "calculation.")
        molecule: QueryObjectId = Field(
            None, description="Results will be searched to match the Molecule Id which was computed on.")
        driver: QueryStr = Field(None,
                                 description="Results will be searched to match what class of computation was done. "
                                 "See :class:`DriverEnum` for valid choices and more information.")
        method: QueryStr = Field(
            None,
            description="Results will be searched to match the quantum chemistry method executed to compute the value."
        )
        basis: QueryStr = Field(
            None,
            description="Results will be searched to match specified basis sets which were used to compute the values."
        )
        keywords: QueryNullObjectId = Field(
            None,
            description="Results will be searched based on which :class:`KeywordSet` was used to run the computation.")

        status: QueryStr = Field(
            "COMPLETE",
            description="Results will be searched based on where they are in the compute pipeline. See the "
            ":class:`RecordStatusEnum` for valid statuses and more information.")

        @validator('keywords', each_item=True, pre=True)
        def validate_keywords(cls, v):
            if v is None:
                v = 'null'
            return v

        @validator('basis', each_item=True, pre=True)
        def validate_basis(cls, v):
            if (v is None) or (v == ""):
                v = 'null'
            return v

    meta: QueryMetaProjection = Field(QueryMetaProjection(), description=common_docs[QueryMetaProjection])
    data: Data = Field(
        ..., description="The keys with data to search the database on for individual quantum chemistry computations.")


class ResultGETResponse(ProtoModel):
    meta: ResponseGETMeta = Field(..., description=common_docs[ResponseGETMeta])
    # Either a record or dict depending if projection
    data: Union[List[ResultRecord], List[Dict[str, Any]]] = Field(
        ...,
        description="Results found from the query. This is a list of :class:`ResultRecord` in most cases, however, "
        "if a projection was specified in the GET request, then a dict is returned with mappings based "
        "on the projection.")

    @validator("data", pre=True)
    def ensure_list_of_dict(cls, v):
        if isinstance(v, dict):
            return [v]
        return v


register_model("result", "GET", ResultGETBody, ResultGETResponse)

### Wavefunction data


class WavefunctionStoreGETBody(ProtoModel):
    class Data(ProtoModel):
        id: ObjectId = Field(None, description="Id of the Wavefunction Key/Value Storage object to get.")

<<<<<<< HEAD
    meta: QueryMetaProjection = Schema(QueryMetaProjection(), description=common_docs[QueryMetaProjection])
    data: Data = Schema(
=======
    meta: QueryMetaProjection = Field(QueryMetaProjection(), description=common_docs[QueryMetaProjection])
    data: Data = Field(
>>>>>>> 7af1db14
        ...,
        description="Data of the Wavefunction Get field: consists of a ObjectId of the Wavefunction object to fetch.")


class WavefunctionStoreGETResponse(ProtoModel):
    meta: ResponseGETMeta = Field(..., description=common_docs[ResponseGETMeta])
    data: Dict[str, Any] = Field(..., description="The entries of the Wavefunction object requested.")


register_model("wavefunctionstore", "GET", WavefunctionStoreGETBody, WavefunctionStoreGETResponse)

### Procedures


class ProcedureGETBody(ProtoModel):
    class Data(ProtoModel):
        id: QueryObjectId = Field(
            None,
            description="The exact Id to fetch from the database. If this is set as a search condition, there is no "
            "reason to set anything else as this will be unique in the database, if it exists.")
        task_id: QueryObjectId = Field(
            None,
            description="The exact Id of a task which is carried out by this Procedure. If this is set as a "
            "search condition, there is no reason to set anything else as this will be unique in the "
            "database, if it exists. See also :class:`TaskRecord`.")

        procedure: QueryStr = Field(None,
                                    description="Procedures will be searched based on the name of the procedure.")
        program: QueryStr = Field(
            None,
            description="Procedures will be searched based on the program which is the main manager of the procedure")
        hash_index: QueryStr = Field(
            None,
            description="Procedures will be searched based on a hash of the defined procedure. This is something which "
            "can be generated by the Procedure spec itself and does not require server access to compute. "
            "This should be unique in the database so there should be no reason to set anything else "
            "if this is set as a query.")
        status: QueryStr = Field(
            "COMPLETE",
            description="Procedures will be searched based on where they are in the compute pipeline. See the "
            ":class:`RecordStatusEnum` for valid statuses.")

    meta: QueryMetaProjection = Field(QueryMetaProjection(), description=common_docs[QueryMetaProjection])
    data: Data = Field(..., description="The keys with data to search the database on for Procedures.")


class ProcedureGETResponse(ProtoModel):
    meta: ResponseGETMeta = Field(..., description=common_docs[ResponseGETMeta])
    data: List[Dict[str, Optional[Any]]] = Field(...,
                                                 description="The list of Procedure specs found based on the query.")


register_model("procedure", "GET", ProcedureGETBody, ProcedureGETResponse)

### Task Queue


class TaskQueueGETBody(ProtoModel):
    class Data(ProtoModel):
        id: QueryObjectId = Field(
            None,
            description="The exact Id to fetch from the database. If this is set as a search condition, there is no "
            "reason to set anything else as this will be unique in the database, if it exists.")
        hash_index: QueryStr = Field(
            None,
            description="Tasks will be searched based on a hash of the defined Task. This is something which can "
            "be generated by the Task spec itself and does not require server access to compute. "
            "This should be unique in the database so there should be no reason to set anything else "
            "if this is set as a query.")
        program: QueryStr = Field(
            None, description="Tasks will be searched based on the program responsible for executing this task.")
        status: QueryStr = Field(
            None,
            description="Tasks will be search based on where they are in the compute pipeline. See the "
            ":class:`RecordStatusEnum` for valid statuses.")
        base_result: QueryStr = Field(
            None,
            description="The exact Id of the Result which this Task is linked to. If this is set as a "
            "search condition, there is no reason to set anything else as this will be unique in the "
            "database, if it exists. See also :class:`ResultRecord`.")
        tag: QueryStr = Field(None, description="Tasks will be searched based on their associated tag.")
        manager: QueryStr = Field(
            None, description="Tasks will be searched based on the manager responsible for executing the task.")

    meta: QueryMetaProjection = Field(QueryMetaProjection(), description=common_docs[QueryMetaProjection])
    data: Data = Field(..., description="The keys with data to search the database on for Tasks.")


class TaskQueueGETResponse(ProtoModel):
    meta: ResponseGETMeta = Field(..., description=common_docs[ResponseGETMeta])
    data: Union[List[TaskRecord], List[Dict[str, Any]]] = Field(
        ...,
        description="Tasks found from the query. This is a list of :class:`TaskRecord` in most cases, however, "
        "if a projection was specified in the GET request, then a dict is returned with mappings based "
        "on the projection.")


register_model("task_queue", "GET", TaskQueueGETBody, TaskQueueGETResponse)


class TaskQueuePOSTBody(ProtoModel):
    class Meta(ProtoModel):
        procedure: str = Field(..., description="Name of the procedure which the Task will execute.")
        program: str = Field(..., description="The program which this Task will execute.")

        tag: Optional[str] = Field(
            None,
            description="Tag to assign to this Task so that Queue Managers can pull only Tasks based on this entry."
            "If no Tag is specified, any Queue Manager can pull this Task.")
        priority: Union[PriorityEnum, None] = Field(None, description=str(PriorityEnum.__doc__))

        class Config(ProtoModel.Config):
            extra = "allow"

        @validator('priority', pre=True)
        def munge_priority(cls, v):
            if isinstance(v, str):
                v = PriorityEnum[v.upper()]
            return v

    meta: Meta = Field(...,
                       description="The additional specification information for the Task to add to the Database.")
    data: List[Union[ObjectId, Molecule]] = Field(
        ...,
        description="The list of either Molecule objects or Molecule Id's (those already in the database) to submit as "
        "part of this Task.")


class TaskQueuePOSTResponse(ProtoModel):

    meta: ResponsePOSTMeta = Field(..., description=common_docs[ResponsePOSTMeta])
    data: ComputeResponse = Field(..., description="Data returned from the server from adding a Task.")


register_model("task_queue", "POST", TaskQueuePOSTBody, TaskQueuePOSTResponse)


class TaskQueuePUTBody(ProtoModel):
    class Data(ProtoModel):
        id: QueryObjectId = Field(
            None,
            description="The exact Id to target in database. If this is set as a search condition, there is no "
            "reason to set anything else as this will be unique in the database, if it exists.")
        base_result: QueryObjectId = Field(  # TODO: Validate this description is correct
            None,
            description="The exact Id of a result which this Task is slated to write to. If this is set as a "
            "search condition, there is no reason to set anything else as this will be unique in the "
            "database, if it exists. See also :class:`ResultRecord`.")

    class Meta(ProtoModel):
        operation: str = Field(..., description="The specific action you are taking as part of this update.")

        @validator("operation")
        def cast_to_lower(cls, v):
            return v.lower()

    meta: Meta = Field(..., description="The instructions to pass to the target Task from ``data``.")
    data: Data = Field(..., description="The information which contains the Task target in the database.")


class TaskQueuePUTResponse(ProtoModel):
    class Data(ProtoModel):
        n_updated: int = Field(..., description="The number of tasks which were changed.")

    meta: ResponseMeta = Field(..., description=common_docs[ResponseMeta])
    data: Data = Field(..., description="Information returned from attempting updates of Tasks.")


register_model("task_queue", "PUT", TaskQueuePUTBody, TaskQueuePUTResponse)

### Service Queue


class ServiceQueueGETBody(ProtoModel):
    class Data(ProtoModel):
        id: QueryObjectId = Field(
            None,
            description="The exact Id to fetch from the database. If this is set as a search condition, there is no "
            "reason to set anything else as this will be unique in the database, if it exists.")
        procedure_id: QueryObjectId = Field(  # TODO: Validate this description is correct
            None,
            description="The exact Id of the Procedure this Service is responsible for executing. If this is set as a "
            "search condition, there is no reason to set anything else as this will be unique in the "
            "database, if it exists.")
        hash_index: QueryStr = Field(
            None,
            description="Services are searched based on a hash of the defined Service. This is something which can "
            "be generated by the Service spec itself and does not require server access to compute. "
            "This should be unique in the database so there should be no reason to set anything else "
            "if this is set as a query.")
        status: QueryStr = Field(
            None,
            description="Services are searched based on where they are in the compute pipeline. See the "
            ":class:`RecordStatusEnum` for valid statuses.")

    meta: QueryMeta = Field(QueryMeta(), description=common_docs[QueryMeta])
    data: Data = Field(..., description="The keys with data to search the database on for Services.")


class ServiceQueueGETResponse(ProtoModel):
    meta: ResponseGETMeta = Field(..., description=common_docs[ResponseGETMeta])
    data: List[Dict[str, Optional[Any]]] = Field(
        ..., description="The return of Services found in the database mapping their Ids to the Service spec.")


register_model("service_queue", "GET", ServiceQueueGETBody, ServiceQueueGETResponse)


class ServiceQueuePOSTBody(ProtoModel):
    class Meta(ProtoModel):
        tag: Optional[str] = Field(
            None,
            description="Tag to assign to the Tasks this Service will generate so that Queue Managers can pull only "
            "Tasks based on this entry. If no Tag is specified, any Queue Manager can pull this Tasks "
            "created by this Service.")
        priority: Union[str, int, None] = Field(
            None,
            description="Priority given to this Tasks created by this Service. Higher priority will be pulled first.")

    meta: Meta = Field(
        ...,
        description="Metadata information for the Service for the Tag and Priority of Tasks this Service will create.")
    data: List[Union[TorsionDriveInput, GridOptimizationInput]] = Field(
        ..., description="A list the specification for Procedures this Service will manage and generate Tasks for.")


class ServiceQueuePOSTResponse(ProtoModel):

    meta: ResponsePOSTMeta = Field(..., description=common_docs[ResponsePOSTMeta])
    data: ComputeResponse = Field(..., description="Data returned from the server from adding a Service.")


register_model("service_queue", "POST", ServiceQueuePOSTBody, ServiceQueuePOSTResponse)


class ServiceQueuePUTBody(ProtoModel):
    class Data(ProtoModel):
        id: QueryObjectId = Field(None, description="The Id of the Service.")
        procedure_id: QueryObjectId = Field(None, description="The Id of the Procedure that the Service is linked to.")

    class Meta(ProtoModel):
        operation: str = Field(..., description="The update action to perform.")

        @validator("operation")
        def cast_to_lower(cls, v):
            return v.lower()

    meta: Meta = Field(..., description="The instructions to pass to the targeted Service.")
    data: Data = Field(..., description="The information which contains the Service target in the database.")


class ServiceQueuePUTResponse(ProtoModel):
    class Data(ProtoModel):
        n_updated: int = Field(..., description="The number of services which were changed.")

    meta: ResponseMeta = Field(..., description=common_docs[ResponseMeta])
    data: Data = Field(..., description="Information returned from attempting updates of Services.")


register_model("service_queue", "PUT", ServiceQueuePUTBody, ServiceQueuePUTResponse)

### Queue Manager


class QueueManagerMeta(ProtoModel):
    """
    Validation and identification Meta information for the Queue Manager's communication with the Fractal Server.
    """
    # Name data
    cluster: str = Field(..., description="The Name of the Cluster the Queue Manager is running on.")
    hostname: str = Field(..., description="Hostname of the machine the Queue Manager is running on.")
    uuid: str = Field(..., description="A UUID assigned to the QueueManager to uniquely identify it.")

    # Username
    username: Optional[str] = Field(None, description="Fractal Username the Manager is being executed under.")

    # Version info
    qcengine_version: str = Field(..., description="Version of QCEngine which the Manager has access to.")
    manager_version: str = Field(
        ..., description="Version of the QueueManager (Fractal) which is getting and returning Jobs.")

    # search info
    programs: List[str] = Field(
        ...,
        description="A list of programs which the QueueManager, and thus QCEngine, has access to. Affects which Tasks "
        "the Manager can pull.")
    procedures: List[str] = Field(
        ...,
        description="A list of procedures which the QueueManager has access to. Affects which Tasks "
        "the Manager can pull.")
    tag: Optional[str] = Field(None, description="Optional queue tag to pull Tasks from.")


# Add the new QueueManagerMeta to the docs
common_docs[QueueManagerMeta] = str(get_base_docs(QueueManagerMeta))


class QueueManagerGETBody(ProtoModel):
    class Data(ProtoModel):
        limit: int = Field(..., description="Max number of Queue Managers to get from the server.")

    meta: QueueManagerMeta = Field(..., description=common_docs[QueueManagerMeta])
    data: Data = Field(
        ...,
        description="A model of Task request data for the Queue Manager to fetch. Accepts ``limit`` as the maximum "
        "number of tasks to pull.")


class QueueManagerGETResponse(ProtoModel):
    meta: ResponseGETMeta = Field(..., description=common_docs[ResponseGETMeta])
    data: List[Dict[str, Optional[Any]]] = Field(...,
                                                 description="A list of tasks retrieved from the server to compute.")


register_model("queue_manager", "GET", QueueManagerGETBody, QueueManagerGETResponse)


class QueueManagerPOSTBody(ProtoModel):
    meta: QueueManagerMeta = Field(..., description=common_docs[QueueManagerMeta])
    data: Dict[ObjectId, Any] = Field(..., description="A Dictionary of tasks to return to the server.")


class QueueManagerPOSTResponse(ProtoModel):
    meta: ResponsePOSTMeta = Field(..., description=common_docs[ResponsePOSTMeta])
    data: bool = Field(..., description="A True/False return on if the server accepted the returned tasks.")


register_model("queue_manager", "POST", QueueManagerPOSTBody, QueueManagerPOSTResponse)


class QueueManagerPUTBody(ProtoModel):
    class Data(ProtoModel):
        operation: str

    meta: QueueManagerMeta = Field(..., description=common_docs[QueueManagerMeta])
    data: Data = Field(
        ...,
        description="The update action which the Queue Manager requests the Server take with respect to how the "
        "Queue Manager is tracked.")


class QueueManagerPUTResponse(ProtoModel):
    meta: Dict[str, Any] = Field({}, description=common_docs[EmptyMeta])
    # Order on Union[] is important. Union[bool, Dict[str, int]] -> True if the input dict is not empty since
    # Python can resolve dict -> bool since it passes a `is` test. Will not cast bool -> dict[str, int], so make Dict[]
    # check first
    data: Union[Dict[str, int], bool] = Field(
        ...,
        description="The response from the Server attempting to update the Queue Manager's server-side status. "
        "Response type is a function of the operation made from the PUT request.")


register_model("queue_manager", "PUT", QueueManagerPUTBody, QueueManagerPUTResponse)

## advanced procedures queries


class OptimizationFinalResultBody(ProtoModel):
    class Data(ProtoModel):
        optimization_ids: QueryObjectId = Field(
            None, description="List of optimization procedure Ids to fetch their final results from the database.")

    # TODO: not yet supported
    meta: QueryMetaProjection = Field(QueryMetaProjection(), description=common_docs[QueryMetaProjection])
    data: Data = Field(..., description="The keys with data to search the database on for Procedures.")


class OptimizationAllResultBody(ProtoModel):
    class Data(ProtoModel):
        optimization_ids: QueryObjectId = Field(
            None, description="List of optimization procedure Ids to fetch their ALL their results from the database.")

    # TODO: not yet supported
    meta: QueryMetaProjection = Field(QueryMetaProjection(), description=common_docs[QueryMetaProjection])
    data: Data = Field(..., description="The keys with data to search the database on for Procedures.")


class OptimizationInitialMoleculeBody(ProtoModel):
    class Data(ProtoModel):
        optimization_ids: QueryObjectId = Field(
            None,
            description="List of optimization procedure Ids to fetch their initial  molecules from the database.")

    # TODO: not yet supported
    meta: QueryMetaProjection = Field(QueryMetaProjection(), description=common_docs[QueryMetaProjection])
    data: Data = Field(..., description="The keys with data to search the database on for Procedures.")


class OptimizationFinalMoleculeBody(ProtoModel):
    class Data(ProtoModel):
        optimization_ids: QueryObjectId = Field(
            None, description="List of optimization procedure Ids to fetch their final molecules from the database.")

    # TODO: not yet supported
    meta: QueryMetaProjection = Field(QueryMetaProjection(), description=common_docs[QueryMetaProjection])
    data: Data = Field(..., description="The keys with data to search the database on for Procedures.")


class ResultResponse(ProtoModel):
    meta: ResponseGETMeta = Field(..., description=common_docs[ResponseGETMeta])
    # Either a record or dict depending if projection
    data: Union[Dict[str, ResultRecord], Dict[str, Any]] = Field(
        ..., description="A List of Results found from the query per optimization id.")


class ListResultResponse(ProtoModel):
    meta: ResponseGETMeta = Field(..., description=common_docs[ResponseGETMeta])
    # Either a record or dict depending if projection
    data: Union[Dict[str, List[ResultRecord]], Dict[str, Any]] = Field(
        ..., description="A List of Results found from the query per optimization id.")


class ListMoleculeResponse(ProtoModel):
    meta: ResponseGETMeta = Field(..., description=common_docs[ResponseGETMeta])
    # Either a record or dict depending if projection
    data: Union[Dict[str, Molecule], Dict[str, Any]] = Field(
        ..., description="A List of Molecules found from the query per optimization id.")


register_model(r"optimization/final_result", "GET", OptimizationFinalResultBody, ResultResponse)
register_model(r"optimization/all_results", "GET", OptimizationAllResultBody, ListResultResponse)
register_model(r"optimization/initial_molecule", "GET", OptimizationAllResultBody, ListMoleculeResponse)
register_model(r"optimization/final_molecule", "GET", OptimizationAllResultBody, ListMoleculeResponse)<|MERGE_RESOLUTION|>--- conflicted
+++ resolved
@@ -342,13 +342,9 @@
             return v
 
     class Meta(ProtoModel):
-<<<<<<< HEAD
-        projection: QueryProjection = Schema(
-=======
-        projection: Dict[str, Any] = Field(
->>>>>>> 7af1db14
+        projection: QueryProjection = Field(
             None, description="Additional projection information to pass to the query. Expert-level object.")
-        heavy: bool = Schema(True, description="Return large data such as entries and contributed values.")
+        heavy: bool = Field(True, description="Return large data such as entries and contributed values.")
 
     meta: Meta = Field(
         None,
@@ -469,16 +465,10 @@
             driver: str
             native: bool
 
-<<<<<<< HEAD
-        queries: List[QueryData] = Schema(None,
-                                          description="List of queries to match against values columns. "
-                                          "See qcfractal.interface.collections.dataset_view.DatasetView.get_values")
-        subset: QueryStr
-=======
         queries: List[QueryData] = Field(None,
                                          description="List of queries to match against values columns. "
                                          "See qcfractal.interface.collections.dataset_view.DatasetView.get_values")
->>>>>>> 7af1db14
+        subset: QueryStr
 
     meta: EmptyMeta = Field(EmptyMeta(), description=common_docs[EmptyMeta])
     data: Data = Field(..., description="Information about which values to return.")
@@ -596,13 +586,8 @@
     class Data(ProtoModel):
         id: ObjectId = Field(None, description="Id of the Wavefunction Key/Value Storage object to get.")
 
-<<<<<<< HEAD
-    meta: QueryMetaProjection = Schema(QueryMetaProjection(), description=common_docs[QueryMetaProjection])
-    data: Data = Schema(
-=======
     meta: QueryMetaProjection = Field(QueryMetaProjection(), description=common_docs[QueryMetaProjection])
     data: Data = Field(
->>>>>>> 7af1db14
         ...,
         description="Data of the Wavefunction Get field: consists of a ObjectId of the Wavefunction object to fetch.")
 
