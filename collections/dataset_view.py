import abc
import distutils
import hashlib
import pathlib
import shutil
import tarfile
import tempfile
import warnings
from contextlib import contextmanager
<<<<<<< HEAD
from typing import TYPE_CHECKING, Any, Dict, Iterator, List, Optional, Tuple, Union
=======
from typing import TYPE_CHECKING, Any, Dict, Iterator, List, NoReturn, Tuple, Union
>>>>>>> 288004d5

import numpy as np
import pandas as pd
from qcelemental.util.serialization import deserialize, serialize

from ..models import Molecule, ObjectId
from ..util import normalize_filename
from .dataset import Dataset, MoleculeEntry
from .reaction_dataset import ReactionDataset, ReactionEntry

if TYPE_CHECKING:  # pragma: no cover
    from .. import FractalClient  # lgtm [py/unused-import]
    from ..models.rest_models import CollectionSubresourceGETResponseMeta  # lgtm [py/unused-import]
    import h5py  # lgtm [py/unused-import]


class DatasetView(abc.ABC):
    @abc.abstractmethod
    def __init__(self) -> None:
        pass

    @abc.abstractmethod
    def write(self, ds: Dataset) -> None:
        """
        Writes a dataset to disk.

        Parameters
        ----------
        ds: Dataset
            The dataset to write.

        Returns
        -------
            None
        """
    @abc.abstractmethod
    def list_values(self) -> pd.DataFrame:
        """
        Get a list of all available value columns.

        Returns
        -------
            A Dataframe with specification of available columns.
        """
    @abc.abstractmethod
    def get_values(self, queries: List[Dict[str, Union[str, bool]]],
                   subset: Optional[List[str]] = None) -> Tuple[pd.DataFrame, Dict[str, str]]:
        """
        Get value columns.

        Parameters
        ----------
        queries: List[Dict[str, Union[str, bool]]]
            List of column metadata to match.
        subset: Optional[List[str]], optional
            The indices of the desired subset. Return all indices if subset is None.

        Returns
        -------
            A Dataframe whose columns correspond to each query and a dictionary of units for each column.
        """
    @abc.abstractmethod
    def get_molecules(self, indexes: List[Union[ObjectId, int]]) -> pd.Series:
        """
        Get a list of molecules using a molecule indexer

        Parameters
        ----------
        indexes : List['ObjectId']
            A list of molecule ids to return

        Returns
        -------
        pd.Series
            A Series of Molecules corresponding to indexes
        """
    @abc.abstractmethod
    def get_entries(self, subset: Optional[List[str]] = None) -> pd.DataFrame:
        """
        Get a list of entries in the dataset

        Parameters
        ----------
        subset: Optional[List[str]], optional
            The indices of the desired subset. Return all indices if subset is None.

        Returns
        -------
        pd.DataFrame
            A dataframe of entries
        """


class HDF5View(DatasetView):
    def __init__(self, path: Union[str, pathlib.Path]) -> None:
        """
        Parameters
        ----------
        path: Union[str, pathlib.Path]
            File path of view
        """
        path = pathlib.Path(path)
        self._path = path
        self._entries: pd.DataFrame = None
        self._index: pd.DataFrame = None

    def list_values(self) -> pd.DataFrame:
        with self._read_file() as f:
            history_keys = self._deserialize_field(f.attrs['history_keys'])
            df = pd.DataFrame(columns=history_keys + ["name", "native"])
            for dataset in f['value'].values():
                row = {k: self._deserialize_field(dataset.attrs[k]) for k in history_keys}
                row["name"] = self._deserialize_field(dataset.attrs["name"])
                row["native"] = True
                df = df.append(row, ignore_index=True)
            for dataset in f['contributed_value'].values():
                row = dict()
                row["name"] = self._deserialize_field(dataset.attrs["name"])
                for k in history_keys:
                    row[k] = "Unknown"
                # ReactionDataset uses "default" as a default value for stoich, but many contributed datasets lack a stoich field
                if "stoichiometry" in history_keys:
                    row["stoichiometry"] = "default"
                if "theory_level_details" in dataset.attrs:
                    theory_level_details = self._deserialize_field(dataset.attrs["theory_level_details"])
                    if isinstance(theory_level_details, dict):
                        row.update(**theory_level_details)
                row["native"] = False
                df = df.append(row, ignore_index=True)
        # for some reason, pandas makes native a float column
        return df.astype({"native": bool})

    def get_values(self, queries: List[Dict[str, Union[str, bool]]],
                   subset: Optional[List[str]] = None) -> Tuple[pd.DataFrame, Dict[str, str]]:
        """
        Parameters
        ----------
        subset
        queries: List[Dict[str, Union[str, bool]]]
            List of queries. Fields actually used are native, name, driver
        """
        import h5py

        units = {}
        entries = self.get_index(subset)
        indexes = entries._h5idx
        with self._read_file() as f:
            ret = pd.DataFrame(index=entries["index"])

            for query in queries:
                dataset_name = "value/" if query["native"] else "contributed_value/"
                dataset_name += self._normalize_hdf5_name(query["name"])
                driver = query["driver"]

                dataset = f[dataset_name]
                if not h5py.check_dtype(vlen=dataset.dtype):
                    data = [dataset[i] for i in indexes]
                else:
                    if driver.lower() == "gradient":
                        data = [np.reshape(dataset[i], (-1, 3)) for i in indexes]
                    elif driver.lower() == "hessian":
                        data = []
                        for i in indexes:
                            n2 = len(dataset[i])
                            n = int(round(np.sqrt(n2)))
                            data.append(np.reshape(dataset[i], (n, n)))
                    else:
                        warnings.warn(
                            f"Variable length data type not understood, returning flat array "
                            f"(driver = {driver}).", RuntimeWarning)
                        try:
                            data = [np.array(dataset[i]) for i in indexes]
                        except ValueError:
                            data = [dataset[i] for i in indexes]
                column_name = query["name"]
                column_units = self._deserialize_field(dataset.attrs["units"])
                ret[column_name] = data
                units[column_name] = column_units

        return ret, units

    def get_molecules(self, indexes: List[Union[ObjectId, int]], keep_serialized: bool = False) -> pd.Series:
        with self._read_file() as f:
            mol_schema = f['molecule/schema']
            if not keep_serialized:
                mols = [
                    Molecule(**self._deserialize_data(mol_schema[int(i) if isinstance(i, ObjectId) else i]),
                             validate=False) for i in indexes
                ]
            else:
                mols = [mol_schema[int(i) if isinstance(i, ObjectId) else i].tobytes() for i in indexes]
        return pd.Series(mols, index=indexes)

    def get_index(self, subset: Optional[List[str]] = None) -> pd.DataFrame:
        # TODO: make this fast for subsets
        if self._index is None:
            with self._read_file() as f:
                entry_group = f["entry"]
                self._index = pd.DataFrame({"index": entry_group["entry"][()]})
                self._index["_h5idx"] = range(len(self._index))
        if subset is None:
            return self._index
        else:
            return self._index.set_index("index").loc[subset].reset_index()

    def get_entries(self, subset: Optional[List[str]] = None) -> pd.DataFrame:
        # TODO: make this fast for subsets
        if self._entries is None:
            with self._read_file() as f:
                entry_group = f["entry"]
                if entry_group.attrs["model"] == "MoleculeEntry":
                    fields = ["name", "molecule_id"]
                elif entry_group.attrs["model"] == "ReactionEntry":
                    fields = ["name", "stoichiometry", "molecule", "coefficient"]
                else:
                    raise ValueError(f"Unknown entry class ({entry_group.attrs['model']}) while "
                                     f"reading HDF5 entries.")
                self._entries = pd.DataFrame({field: entry_group[field][()] for field in fields})
        if subset is None:
            return self._entries
        else:
            return self._entries.reset_index().set_index("name").loc[subset].reset_index()

    def write(self, ds: Dataset):
        import h5py
        # For data checksums
        dataset_kwargs = {"chunks": True, "fletcher32": True}
        ds.get_entries(force=True)
        n_records = len(ds.data.records)
        default_shape = (n_records, )

        if h5py.__version__ >= distutils.version.StrictVersion("2.10.0"):
            vlen_double_t = h5py.vlen_dtype(np.dtype("float64"))
            utf8_t = h5py.string_dtype(encoding="utf-8")
            bytes_t = h5py.vlen_dtype(np.dtype("uint8"))
            vlen_utf8_t = h5py.vlen_dtype(utf8_t)
        else:
            vlen_double_t = h5py.special_dtype(vlen=np.dtype("float64"))
            utf8_t = h5py.special_dtype(vlen=str)
            bytes_t = h5py.special_dtype(vlen=np.dtype("uint8"))
            vlen_utf8_t = h5py.special_dtype(vlen=utf8_t)

        driver_dataspec = {
            "energy": {
                "dtype": np.dtype("float64"),
                "shape": default_shape
            },
            "gradient": {
                "dtype": vlen_double_t,
                "shape": default_shape
            },
            "hessian": {
                "dtype": vlen_double_t,
                "shape": default_shape
            },
            "dipole": {
                "dtype": np.dtype("float64"),
                "shape": (n_records, 3)
            }
        }

        def _write_dataset(dataset, column, entry_dset):
            assert column.shape[1] == 1
            for i, name in enumerate(entry_dset):
                element = column.loc[name][0]
                if not h5py.check_dtype(vlen=dataset.dtype):
                    dataset[i] = element
                # Variable length datatypes require flattening of the array and special handling of missing values
                else:
                    try:
                        dataset[i] = element.ravel()
                    except AttributeError:
                        if np.isnan(element):
                            pass
                        else:
                            raise

        with self._write_file() as f:
            # Collection attributes
            for field in {"name", "collection", "provenance", "tagline", "tags", "id", "history_keys"}:
                f.attrs[field] = self._serialize_field(getattr(ds.data, field))
            if ds.client is not None:
                f.attrs["server_information"] = self._serialize_field(ds.client.server_information())
                f.attrs["server_address"] = self._serialize_field(ds.client.address)

            # Export molecules
            molecule_group = f.create_group("molecule")

            if "stoichiometry" in ds.data.history_keys:
                molecules = ds.get_molecules(stoich=list(ds.valid_stoich(force=True)), force=True)
            else:
                molecules = ds.get_molecules(force=True)
            mol_shape = (len(molecules), )
            mol_geometry = molecule_group.create_dataset("geometry",
                                                         shape=mol_shape,
                                                         dtype=vlen_double_t,
                                                         **dataset_kwargs)
            mol_symbols = molecule_group.create_dataset("symbols",
                                                        shape=mol_shape,
                                                        dtype=vlen_utf8_t,
                                                        **dataset_kwargs)
            mol_schema = molecule_group.create_dataset("schema", shape=mol_shape, dtype=bytes_t, **dataset_kwargs)
            mol_charge = molecule_group.create_dataset("charge",
                                                       shape=mol_shape,
                                                       dtype=np.dtype('float64'),
                                                       **dataset_kwargs)
            mol_spin = molecule_group.create_dataset("multiplicity",
                                                     shape=mol_shape,
                                                     dtype=np.dtype('int32'),
                                                     **dataset_kwargs)
            mol_id_server_view = {}
            for i, mol_row in enumerate(molecules.to_dict("records")):
                molecule = mol_row["molecule"]
                mol_geometry[i] = molecule.geometry.ravel()
                mol_schema[i] = self._serialize_data(molecule)
                mol_symbols[i] = molecule.symbols
                mol_charge[i] = molecule.molecular_charge
                mol_spin[i] = molecule.molecular_multiplicity
                mol_id_server_view[molecule.id] = i

            # Export entries
            entry_group = f.create_group("entry")
            entry_dset = entry_group.create_dataset("entry", shape=default_shape, dtype=utf8_t, **dataset_kwargs)
            entry_dset[:] = ds.get_index(force=True)

            entries = ds.get_entries(force=True)
            if isinstance(ds.data.records[0], MoleculeEntry):
                entry_group.attrs["model"] = "MoleculeEntry"
                entries["hdf5_molecule_id"] = entries["molecule_id"].map(mol_id_server_view)
                entry_group.create_dataset("name", data=entries["name"], dtype=utf8_t, **dataset_kwargs)
                entry_group.create_dataset("molecule_id",
                                           data=entries["hdf5_molecule_id"],
                                           dtype=np.dtype("int64"),
                                           **dataset_kwargs)
            elif isinstance(ds.data.records[0], ReactionEntry):
                entry_group.attrs["model"] = "ReactionEntry"
                entries["hdf5_molecule_id"] = entries["molecule"].map(mol_id_server_view)
                entry_group.create_dataset("name", data=entries["name"], dtype=utf8_t, **dataset_kwargs)
                entry_group.create_dataset("stoichiometry",
                                           data=entries["stoichiometry"],
                                           dtype=utf8_t,
                                           **dataset_kwargs)
                entry_group.create_dataset("molecule",
                                           data=entries["hdf5_molecule_id"],
                                           dtype=np.dtype("int64"),
                                           **dataset_kwargs)
                entry_group.create_dataset("coefficient",
                                           data=entries["coefficient"],
                                           dtype=np.dtype("float64"),
                                           **dataset_kwargs)
            else:
                raise ValueError(f"Unknown entry class ({type(ds.data.records[0])}) while writing HDF5 entries.")

            # Export native data columns
            value_group = f.create_group("value")
            history = ds.list_values(native=True, force=True).reset_index().to_dict("records")
            for specification in history:
                gv_spec = specification.copy()
                name = gv_spec.pop("name")
                if "stoichiometry" in gv_spec:
                    gv_spec["stoich"] = gv_spec.pop("stoichiometry")
                dataset_name = self._normalize_hdf5_name(name)
                df = ds.get_values(**gv_spec, force=True)
                assert df.shape[1] == 1

                driver = specification["driver"]
                dataspec = driver_dataspec[driver]
                dataset = value_group.create_dataset(dataset_name, **dataspec, **dataset_kwargs)

                for key in specification:
                    dataset.attrs[key] = self._serialize_field(specification[key])
                dataset.attrs["units"] = self._serialize_field(ds.units)

                _write_dataset(dataset, df, entry_dset)

            # Export contributed data columns
            contributed_group = f.create_group("contributed_value")
            for cv_name in ds.list_values(force=True, native=False)["name"]:
                cv_df = ds.get_values(name=cv_name, force=True, native=False)
                cv_model = ds.data.contributed_values[cv_name.lower()]

                try:
                    dataspec = driver_dataspec[cv_model.theory_level_details["driver"]]
                except (KeyError, TypeError):
                    warnings.warn(
                        f"Contributed values column {cv_name} does not provide driver in theory_level_details. "
                        f"Assuming default driver for the dataset ({ds.data.default_driver}).")
                    dataspec = driver_dataspec[ds.data.default_driver]

                dataset = contributed_group.create_dataset(self._normalize_hdf5_name(cv_name), **dataspec,
                                                           **dataset_kwargs)
                for field in {
                        "name", "theory_level", "units", "doi", "comments", "theory_level", "theory_level_details"
                }:
                    dataset.attrs[field] = self._serialize_field(getattr(cv_model, field))

                _write_dataset(dataset, cv_df, entry_dset)

        # Clean up any caches
        self._entries = None

    def hash(self) -> str:
        """ Returns the Blake2b hash of the view """
        b2b = hashlib.blake2b()
        with open(self._path, 'rb') as f:
            for chunk in iter(lambda: f.read(8192), b""):
                b2b.update(chunk)
        return b2b.hexdigest()

    @staticmethod
    def _normalize_hdf5_name(name: str) -> str:
        """ Handles names with / in them, which is disallowed in HDF5 """
        if ":" in name:
            raise ValueError("':' not allowed in names")
        return name.replace("/", ":")

    @contextmanager
    def _read_file(self) -> Iterator['h5py.File']:
        import h5py
        yield h5py.File(self._path, 'r')

    @contextmanager
    def _write_file(self) -> Iterator['h5py.File']:
        import h5py
        yield h5py.File(self._path, 'w')

    # Methods for serializing to strings for storage in HDF5 metadata fields ("attrs")
    @staticmethod
    def _serialize_field(field: Any) -> str:
        return serialize(field, 'json')

    @staticmethod
    def _deserialize_field(field: str) -> Any:
        return deserialize(field, 'json')

    # Methods for serializing into HDF5 data fields
    @staticmethod
    def _serialize_data(data: Any) -> np.ndarray:
        # h5py v3 will support bytes,
        # but for now the workaround is variable-length np unit8
        return np.frombuffer(serialize(data, 'msgpack-ext'), dtype='uint8')

    @staticmethod
    def _deserialize_data(data: np.ndarray) -> Any:
        return deserialize(data.tobytes(), 'msgpack-ext')


class RemoteView(DatasetView):
    def __init__(self, client: 'FractalClient', collection_id: int) -> None:
        """

        Parameters
        ----------
        client: FractalClient
        collection_id: int
        """
        self._client: FractalClient = client
        self._id: int = collection_id

    def get_entries(self, subset: Optional[List[str]] = None) -> pd.DataFrame:
        # TODO: consider adding a cache
        payload = {"meta": {}, "data": {"subset": subset}}

        response = self._client._automodel_request(f"collection/{self._id}/entry", "get", payload, full_return=True)
        self._check_response_meta(response.meta)
        return self._deserialize(response.data, response.meta.msgpacked_cols)

    def get_molecules(self, indexes: List[Union[ObjectId, int]]) -> pd.Series:
        payload = {"meta": {}, "data": {"indexes": indexes}}
        response = self._client._automodel_request(f"collection/{self._id}/molecule", "get", payload, full_return=True)
        self._check_response_meta(response.meta)
        df = self._deserialize(response.data, response.meta.msgpacked_cols)
        return df['molecule'].apply(lambda blob: Molecule(**blob, validate=False))

    def get_values(self, queries: List[Dict[str, Union[str, bool]]],
                   subset: Optional[List[str]] = None) -> Tuple[pd.DataFrame, Dict[str, str]]:
        """
        Parameters
        ----------
        subset
        queries: List[Dict[str, Union[str, bool]]]
            List of queries. Fields actually used are native, name, driver
        """
        qlist = [{"name": query["name"], "driver": query["driver"], "native": query["native"]} for query in queries]
        payload = {"meta": {}, "data": {"queries": qlist, "subset": subset}}

        response = self._client._automodel_request(f"collection/{self._id}/value", "get", payload, full_return=True)
        self._check_response_meta(response.meta)
        return self._deserialize(response.data.values, response.meta.msgpacked_cols), response.data.units

    def list_values(self) -> pd.DataFrame:
        payload = {"meta": {}, "data": {}}
        response = self._client._automodel_request(f"collection/{self._id}/list", "get", payload, full_return=True)
        self._check_response_meta(response.meta)
        return self._deserialize(response.data, response.meta.msgpacked_cols)

    def write(self, ds: Dataset) -> NoReturn:
        raise NotImplementedError()

    @staticmethod
    def _check_response_meta(meta: 'CollectionSubresourceGETResponseMeta'):
        if not meta.success:
            raise RuntimeError(f"Remote view query failed with error message: {meta.error_description}")

    @staticmethod
    def _deserialize(data: bytes, msgpacked_cols: List[str]) -> pd.DataFrame:
        """
        Data are returned as feather-packed pandas DataFrames.
        Due to limitations in pyarrow, some objects are msgpacked inside the DataFrame.
        """
        import pyarrow

        df = pd.read_feather(pyarrow.BufferReader(data))
        for col in msgpacked_cols:
            df[col] = df[col].apply(lambda element: deserialize(element, 'msgpack-ext'))

        if "index" in df.columns:
            df.set_index("index", inplace=True)  # pandas.to_feather does not support indexes,
            # so we have to send indexless frames over the wire, and set the index here.
        return df


class PlainTextView(DatasetView):
    def __init__(self, path: Union[str, pathlib.Path]) -> None:
        """
        Parameters
        ----------
        path: Union[str, pathlib.Path]
            File path of view
        """
        path = pathlib.Path(path)
        if len(path.suffixes) == 0:
            path = path.with_suffix('.tar.gz')
        self._path = path

    def write(self, ds: Dataset) -> None:

        with tempfile.TemporaryDirectory() as tempd:
            temppath = pathlib.Path(tempd)
            mol_path = temppath / "molecules"
            entry_path = temppath / "entries.csv"
            value_path = temppath / "values.csv"
            list_path = temppath / "value_descriptions.csv"
            readme_path = temppath / "README"

            entries = ds.get_entries(force=True)
            # calculate molecule file name
            if isinstance(ds, ReactionDataset):
                entries['molecule filename'] = [
                    normalize_filename(f"{row[1]}__{row[2]}__{row[3]}") + ".xyz" for row in entries.itertuples()
                ]
                entries.rename(columns={'molecule': 'molecule_id'}, inplace=True)
            elif isinstance(ds, Dataset):
                entries['molecule filename'] = [
                    normalize_filename(f"{row[1]}__{row[2]}") + ".xyz" for row in entries.itertuples()
                ]
            else:
                raise NotImplementedError(f"Unknown dataset type: {type(ds)}.")
            entries.to_csv(entry_path)

            mol_path.mkdir()
            molecules = ds._get_molecules(
                {row[1]: row[2]
                 for row in entries[['molecule filename', 'molecule_id']].itertuples()}, force=True)
            for r in molecules.itertuples():
                print(r)
            for pathname, molecule in molecules.itertuples():
                molecule.to_file(mol_path / pathname)

            ds_query_limit_state = ds._disable_query_limit
            ds._disable_query_limit = True
            ds.get_values(force=True).to_csv(value_path)
            ds._disable_query_limit = ds_query_limit_state
            df = ds.list_values(force=True).reset_index().set_index("name")
            df["units"] = ds.units
            for name in df.index:
                if name in ds._column_metadata:
                    if "units" in ds._column_metadata[name]:
                        df['units'] = ds._column_metadata[name]["units"]
            df.to_csv(list_path)

            with open(readme_path, 'w') as readme_file:
                readme_file.write(self._readme(ds))

            tarpath = temppath / "archive.tar.gz"
            with tarfile.open(tarpath, 'w:gz') as tarball:
                for path in [mol_path, entry_path, value_path, list_path, readme_path]:
                    tarball.add(path, arcname=path.relative_to(temppath))

            shutil.move(tarpath, self._path)

    def list_values(self) -> NoReturn:
        raise NotImplementedError()

    def get_values(self, queries: List[Dict[str, Union[str, bool]]]) -> NoReturn:
        raise NotImplementedError()

    def get_molecules(self, indexes: List[Union[ObjectId, int]]) -> NoReturn:
        raise NotImplementedError()

    def get_entries(self) -> NoReturn:
        raise NotImplementedError()

    @staticmethod
    def _readme(ds) -> str:
        # TODO: citations once we add that column
        ret = f"""Name: {ds.name}

Tagline: {ds.data.tagline}
Tags: {", ".join(ds.data.tags)}
Downloaded from: {ds.client.server_information()['name']}

Description:
{ds.data.description}

Files included:
- values.csv: Table of computed values. Rows correspond to entries (e.g. molecules, reactions). Columns correspond to methods.
- value_descriptions.csv: Table of descriptions of columns in values.csv
- entries.csv: Table of descriptions of rows in values.csv
- molecules: Folder containing XYZ-formatted geometries of molecules in the dataset. Files are named by the molecule id found in entries.csv
"""

        return ret<|MERGE_RESOLUTION|>--- conflicted
+++ resolved
@@ -7,11 +7,7 @@
 import tempfile
 import warnings
 from contextlib import contextmanager
-<<<<<<< HEAD
-from typing import TYPE_CHECKING, Any, Dict, Iterator, List, Optional, Tuple, Union
-=======
-from typing import TYPE_CHECKING, Any, Dict, Iterator, List, NoReturn, Tuple, Union
->>>>>>> 288004d5
+from typing import TYPE_CHECKING, Any, Dict, Iterator, List, NoReturn, Optional, Tuple, Union
 
 import numpy as np
 import pandas as pd
